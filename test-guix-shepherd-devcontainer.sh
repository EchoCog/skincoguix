#!/bin/bash
# Test script for Guix Shepherd devcontainer integration

<<<<<<< HEAD
# Note: Using explicit error handling instead of set -e for comprehensive testing
=======
# Don't exit on first error - we want to run all tests
set +e
>>>>>>> bffea6e1

echo "🧪 Testing Guix Shepherd devcontainer setup..."

# Color codes for output
RED='\033[0;31m'
GREEN='\033[0;32m'
YELLOW='\033[0;33m'
BLUE='\033[0;34m'
NC='\033[0m' # No Color

test_log() {
    echo -e "${BLUE}ℹ️  $1${NC}"
}

test_success() {
    echo -e "${GREEN}✅ $1${NC}"
}

test_error() {
    echo -e "${RED}❌ $1${NC}"
}

test_warning() {
    echo -e "${YELLOW}⚠️  $1${NC}"
}

# Test 1: Check devcontainer files exist
test_devcontainer_files() {
    test_log "Testing devcontainer files presence..."
    
    if [ -f ".devcontainer/Dockerfile" ]; then
        test_success "Dockerfile exists"
    else
        test_error "Dockerfile missing"
        return 1
    fi
    
    if [ -f ".devcontainer/devcontainer.json" ]; then
        test_success "devcontainer.json exists"
    else
        test_error "devcontainer.json missing"
        return 1
    fi
    
    # Check devcontainer.json contains Guix Shepherd configuration
    if grep -q "Guix Shepherd" ".devcontainer/devcontainer.json"; then
        test_success "devcontainer.json configured for Guix Shepherd"
    else
        test_error "devcontainer.json not configured for Guix Shepherd"
        return 1
    fi
}

# Test 2: Check OpenCog package definition
test_opencog_package() {
    test_log "Testing OpenCog package definition..."
    
    if [ -f "opencog.scm" ]; then
        test_success "opencog.scm exists"
    else
        test_error "opencog.scm missing"
        return 1
    fi
    
    # Check for key components in package definition
    if grep -q "define-public opencog" "opencog.scm"; then
        test_success "OpenCog package definition found"
    else
        test_error "OpenCog package definition missing"
        return 1
    fi
    
    if grep -q "git-checkout" "opencog.scm"; then
        test_success "Git source configuration found"
    else
        test_error "Git source configuration missing"
        return 1
    fi
}

# Test 3: Check Shepherd configuration
test_shepherd_config() {
    test_log "Testing Shepherd service configuration..."
    
    if [ -f ".config/shepherd/init.scm" ]; then
        test_success "Shepherd init.scm exists"
    else
        test_error "Shepherd init.scm missing"
        return 1
    fi
    
    # Check for OpenCog build service
    if grep -q "opencog-build-service" ".config/shepherd/init.scm"; then
        test_success "OpenCog build service defined"
    else
        test_error "OpenCog build service missing"
        return 1
    fi
    
    # Check for cogutil vendor service
    if grep -q "cogutil-vendor-service" ".config/shepherd/init.scm"; then
        test_success "Cogutil vendor service defined"
    else
        test_error "Cogutil vendor service missing"
        return 1
    fi
}

# Test 4: Check base-devcontainers.scm integration
test_base_devcontainers() {
    test_log "Testing base-devcontainers.scm integration..."
    
    if grep -q "shepherd-packaging-profile" "base-devcontainers.scm"; then
        test_success "Shepherd packaging profile added"
    else
        test_error "Shepherd packaging profile missing"
        return 1
    fi
    
    if grep -q "shepherd-packaging-profile" "base-devcontainers.scm" && \
       grep -A 10 "shepherd-packaging-profile" "base-devcontainers.scm" | grep -q "shepherd"; then
        test_success "Shepherd packaging profile properly configured"
    else
        test_error "Shepherd packaging profile not properly configured"
        return 1
    fi
}

# Test 5: Validate Scheme syntax (if guile is available)
test_scheme_syntax() {
    test_log "Testing Scheme syntax validation..."
    
    if command -v guile &> /dev/null; then
        test_success "Guile found, testing syntax..."
        
        # Test opencog.scm syntax
        if guile -c "(load \"opencog.scm\")" 2>/dev/null; then
            test_success "opencog.scm syntax is valid"
        else
            test_warning "opencog.scm syntax issues (may be due to missing dependencies)"
        fi
        
        # Test shepherd init.scm syntax  
        if guile -c "(load \".config/shepherd/init.scm\")" 2>/dev/null; then
            test_success "Shepherd init.scm syntax is valid"
        else
            test_warning "Shepherd init.scm syntax issues (may be due to missing shepherd)"
        fi
    else
        test_warning "Guile not available for syntax validation"
    fi
}

# Run all tests
main() {
    echo ""
    test_log "Starting Guix Shepherd devcontainer tests..."
    echo ""
    
    local tests_passed=0
    local tests_failed=0
    
    # Run each test and capture results
    for test_func in test_devcontainer_files test_opencog_package test_shepherd_config test_base_devcontainers test_scheme_syntax; do
        echo ""
        if $test_func; then
            ((tests_passed++))
        else
            ((tests_failed++))
        fi
    done
    
    echo ""
    test_log "Test Results:"
    test_log "Passed: $tests_passed"
    test_log "Failed: $tests_failed"
    
    if [ $tests_failed -eq 0 ]; then
        test_success "All tests passed! Guix Shepherd devcontainer setup is ready."
        return 0
    else
        test_error "Some tests failed. Please check the configuration."
        return 1
    fi
}

# Check if script is being sourced or executed
if [[ "${BASH_SOURCE[0]}" == "${0}" ]]; then
    main "$@"
fi<|MERGE_RESOLUTION|>--- conflicted
+++ resolved
@@ -1,12 +1,9 @@
 #!/bin/bash
 # Test script for Guix Shepherd devcontainer integration
 
-<<<<<<< HEAD
 # Note: Using explicit error handling instead of set -e for comprehensive testing
-=======
 # Don't exit on first error - we want to run all tests
-set +e
->>>>>>> bffea6e1
+# set +e
 
 echo "🧪 Testing Guix Shepherd devcontainer setup..."
 
